#!/bin/bash
# This script is meant to be called by the "install" step defined in
# .travis.yml. See http://docs.travis-ci.com/ for more details.
# The behavior of the script is controlled by environment variabled defined
# in the .travis.yml in the top level folder of the project.

# License: 3-clause BSD

# Travis clone pydicom/pydicom repository in to a local repository.

set -e

echo 'List files from cached directories'
echo 'pip:'
ls $HOME/.cache/pip


# Deactivate the travis-provided virtual environment and setup a
# conda-based environment instead
deactivate

# Install miniconda
wget https://repo.continuum.io/miniconda/Miniconda3-latest-Linux-x86_64.sh \
     -O miniconda.sh
MINICONDA_PATH=/home/travis/miniconda
chmod +x miniconda.sh && ./miniconda.sh -b -p $MINICONDA_PATH
export PATH=$MINICONDA_PATH/bin:$PATH
conda update --yes conda

# Configure the conda environment and put it in the path using the
# provided versions
conda create -n testenv --yes python=$PYTHON_VERSION pip
source activate testenv
<<<<<<< HEAD
conda install --yes numpy six pandas pytest pytest-cov pytest-mock
=======
conda install --yes numpy pandas six pytest pytest-cov pytest-mock
>>>>>>> 848840a6
pip install codecov

# install spc dependency from master
pip install git+https://github.com/glemaitre/spc.git
pip install pyopenms

python --version
python -c "import numpy; print('numpy %s' % numpy.__version__)"
cd $TRAVIS_BUILD_DIR
pip install -e .<|MERGE_RESOLUTION|>--- conflicted
+++ resolved
@@ -31,11 +31,7 @@
 # provided versions
 conda create -n testenv --yes python=$PYTHON_VERSION pip
 source activate testenv
-<<<<<<< HEAD
-conda install --yes numpy six pandas pytest pytest-cov pytest-mock
-=======
 conda install --yes numpy pandas six pytest pytest-cov pytest-mock
->>>>>>> 848840a6
 pip install codecov
 
 # install spc dependency from master
